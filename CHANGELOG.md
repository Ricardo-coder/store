--- conflicted
+++ resolved
@@ -7,14 +7,12 @@
 
 ## [Unreleased]
 
-<<<<<<< HEAD
 ### Removed
 - `customWrapper` from `interfaces.json`
-=======
+
 ## [2.76.0] - 2019-11-21
 ### Added
 - `add-to-cart` button to allowed list for `store.product`.
->>>>>>> c32653ea
 
 ## [2.75.1] - 2019-11-19
 ### Changed
