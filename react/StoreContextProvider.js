import React, { Component } from 'react'
import { Helmet } from 'render'
import PropTypes from 'prop-types'

import { OrderFormProvider } from './OrderFormContext'
import { DataLayerProvider } from './components/withDataLayer'
import { gtmScript, gtmFrame } from './scripts/gtm'

const APP_LOCATOR = 'vtex.store'
const CONTENT_TYPE = 'text/html;charset=utf-8'
const META_ROBOTS = 'index, follow'

class StoreContextProvider extends Component {
  static propTypes = {
    children: PropTypes.element,
  }

  pushToDataLayer = obj => {
    window.dataLayer.push(obj)
  }

  /**
   * Ensure that the Data Layer will be recreated
   * after each children change (navigation).
   */
  initDataLayer = () => window.dataLayer.splice(0, window.dataLayer.length)

  render() {
    const { country, locale, currency } = global.__RUNTIME__.culture
    const settings = this.context.getSettings(APP_LOCATOR) || {}
<<<<<<< HEAD
=======

>>>>>>> a19ecd11
    const {
      gtmId,
      titleTag,
      metaTagDescription,
      metaTagKeywords,
      storeName,
    } = settings

    window.dataLayer && this.initDataLayer()
    
    const scripts = gtmId ? [{
      'type': 'application/javascript',
      'innerHTML': gtmScript(gtmId),
    }] : []
    const noscripts = gtmId ? [{ id: 'gtm_frame', innerHTML: gtmFrame(gtmId) }] : []
    return (
      <DataLayerProvider
        value={{
          dataLayer: window.dataLayer,
          set: this.pushToDataLayer,
        }}
      >
        <Helmet script={scripts} noscript={noscripts} />
        <Helmet>
          <title>{titleTag}</title>
          <meta name="description" content={metaTagDescription} />
          <meta name="keywords" content={metaTagKeywords} />
          <meta name="copyright" content={storeName} />
          <meta name="author" content={storeName} />
          <meta name="country" content={country} />
          <meta name="language" content={locale} />
          <meta name="currency" content={currency} />
          <meta name="robots" content={META_ROBOTS} />
          <meta httpEquiv="Content-Type" content={CONTENT_TYPE} />
        </Helmet>
        <OrderFormProvider>
          <div className="vtex-store__template">{this.props.children}</div>
        </OrderFormProvider>
      </DataLayerProvider>
    )
  }
}

StoreContextProvider.contextTypes = {
  getSettings: PropTypes.func,
}

export default StoreContextProvider<|MERGE_RESOLUTION|>--- conflicted
+++ resolved
@@ -28,10 +28,6 @@
   render() {
     const { country, locale, currency } = global.__RUNTIME__.culture
     const settings = this.context.getSettings(APP_LOCATOR) || {}
-<<<<<<< HEAD
-=======
-
->>>>>>> a19ecd11
     const {
       gtmId,
       titleTag,
